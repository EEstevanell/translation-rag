import re
import json
from pathlib import Path
from dataclasses import dataclass
from typing import List, Iterable

try:
    from Levenshtein import distance as _fast_levenshtein
except Exception:  # pragma: no cover - optional dependency
    _fast_levenshtein = None


def _tokens(text: str) -> set[str]:
    """Convert text to a set of lowercase word tokens."""
    return set(re.findall(r"\b\w+\b", text.lower()))


def _jaccard(a: set[str], b: set[str]) -> float:
    union = a | b
    if not union:
        return 0.0
    return len(a & b) / len(union)


def _levenshtein(a: str, b: str) -> int:
<<<<<<< HEAD
    """Compute Levenshtein edit distance between two strings."""
=======
    """Compute Levenshtein edit distance."""
    if _fast_levenshtein:
        return _fast_levenshtein(a, b)

>>>>>>> ee229078
    if a == b:
        return 0
    if not a:
        return len(b)
    if not b:
        return len(a)

    prev = list(range(len(b) + 1))
    for i, ca in enumerate(a, start=1):
        curr = [i]
        for j, cb in enumerate(b, start=1):
            ins = prev[j] + 1
            del_ = curr[j - 1] + 1
            sub = prev[j - 1] + (ca != cb)
            curr.append(min(ins, del_, sub))
        prev = curr
    return prev[-1]


def _lev_similarity(a: str, b: str) -> float:
    """Normalized similarity from Levenshtein distance."""
    max_len = max(len(a), len(b))
    if max_len == 0:
        return 1.0
    dist = _levenshtein(a, b)
    return 1 - dist / max_len


@dataclass
class MemoryEntry:
    source_lang: str
    target_lang: str
    source_sentence: str
    target_sentence: str
    tokens: set[str]
    lower_source: str


class TranslationMemory:
    """Simple translation memory supporting Jaccard and Levenshtein retrieval."""

    def __init__(self):
        self.entries: List[MemoryEntry] = []

    def add_entry(self, source_lang: str, target_lang: str, source_sentence: str, target_sentence: str) -> None:
        entry = MemoryEntry(
            source_lang=source_lang,
            target_lang=target_lang,
            source_sentence=source_sentence,
            target_sentence=target_sentence,
            tokens=_tokens(source_sentence),
            lower_source=source_sentence.lower(),
        )
        self.entries.append(entry)

    def add_entries(self, data: Iterable[dict]) -> None:
        for item in data:
            self.add_entry(
                item["source_lang"],
                item["target_lang"],
                item["source_sentence"],
                item["target_sentence"],
            )

    def retrieve(self, sentence: str, source_lang: str, target_lang: str, k: int = 2) -> List[MemoryEntry]:
        query_tokens = _tokens(sentence)
        scored = []
        for entry in self.entries:
            if entry.source_lang == source_lang and entry.target_lang == target_lang:
                sim = _jaccard(query_tokens, entry.tokens)
                scored.append((sim, entry))
        scored.sort(key=lambda x: x[0], reverse=True)
        return [e for _, e in scored[:k]]

    def retrieve_levenshtein(
<<<<<<< HEAD
        self, sentence: str, source_lang: str, target_lang: str, k: int = 2
    ) -> List[MemoryEntry]:
        """Retrieve entries using Levenshtein similarity."""
        scored = []
        for entry in self.entries:
            if entry.source_lang == source_lang and entry.target_lang == target_lang:
                sim = _lev_similarity(sentence.lower(), entry.source_sentence.lower())
                scored.append((sim, entry))
        scored.sort(key=lambda x: x[0], reverse=True)
        return [e for _, e in scored[:k]]

    def retrieve_levenshtein_with_scores(
        self, sentence: str, source_lang: str, target_lang: str, k: int = 2
    ) -> List[tuple[float, MemoryEntry]]:
        """Retrieve entries using Levenshtein similarity, returning scores."""
        scored = []
        for entry in self.entries:
            if entry.source_lang == source_lang and entry.target_lang == target_lang:
                sim = _lev_similarity(sentence.lower(), entry.source_sentence.lower())
                scored.append((sim, entry))
        scored.sort(key=lambda x: x[0], reverse=True)
        return scored[:k]
=======
        self,
        sentence: str,
        source_lang: str,
        target_lang: str,
        k: int = 2,
        *,
        return_scores: bool = False,
    ) -> list[MemoryEntry] | list[tuple[float, MemoryEntry]]:
        """Retrieve entries using Levenshtein similarity.

        Parameters
        ----------
        sentence: str
            The query sentence.
        source_lang: str
            Source language code.
        target_lang: str
            Target language code.
        k: int, optional
            Number of entries to return.
        return_scores: bool, optional
            If ``True`` return ``(score, entry)`` tuples instead of just
            entries.
        """

        scored: list[tuple[float, MemoryEntry]] = []
        for entry in self.entries:
            if entry.source_lang == source_lang and entry.target_lang == target_lang:
                sim = _lev_similarity(sentence.lower(), entry.lower_source)
                scored.append((sim, entry))
        scored.sort(key=lambda x: x[0], reverse=True)
        results = scored[:k]
        if return_scores:
            return results
        return [e for _, e in results]
>>>>>>> ee229078

    def translate_sentence(self, sentence: str, source_lang: str, target_lang: str) -> str:
        matches = self.retrieve(sentence, source_lang, target_lang, k=1)
        if matches and matches[0].tokens:
            return matches[0].target_sentence
        return f"[no translation for: {sentence.strip()}]"

    def translate_sentence_levenshtein(self, sentence: str, source_lang: str, target_lang: str) -> str:
        """Translate using Levenshtein retrieval."""
        matches = self.retrieve_levenshtein(sentence, source_lang, target_lang, k=1)
        if matches:
            return matches[0].target_sentence
        return f"[no translation for: {sentence.strip()}]"

    def translate_text(self, text: str, source_lang: str, target_lang: str) -> str:
        sentences = re.split(r"(?<=[.!?])\s+", text.strip())
        translated = []
        for sent in sentences:
            if not sent:
                continue
            translated.append(self.translate_sentence(sent, source_lang, target_lang))
        return " ".join(translated)

    def translate_text_levenshtein(self, text: str, source_lang: str, target_lang: str) -> str:
        """Translate text using Levenshtein retrieval."""
        sentences = re.split(r"(?<=[.!?])\s+", text.strip())
        translated = []
        for sent in sentences:
            if not sent:
                continue
            translated.append(self.translate_sentence_levenshtein(sent, source_lang, target_lang))
        return " ".join(translated)

# Seed data lives in the repository root
DEFAULT_MEMORY_DIR = Path(__file__).resolve().parents[1] / "seed_memory"


def load_fake_memory(directory: Path | str = DEFAULT_MEMORY_DIR) -> List[dict]:
    """Load seed translation memory entries from JSON files."""
    path = Path(directory)
    if not path.exists():
        return []

    entries: List[dict] = []
    for file in sorted(path.glob("*.json")):
        try:
            with open(file, "r", encoding="utf-8") as f:
                data = json.load(f)
                if isinstance(data, list):
                    entries.extend(data)
        except Exception:
            continue
    return entries


def memory_to_documents(entries: Iterable[dict]) -> tuple[list[str], list[dict]]:
    """Convert memory entries to texts and metadatas for the RAG pipeline.

    The returned text for each document is only the source sentence so that
    semantic matching is performed on the original language content.  The
    corresponding target sentence is stored in the metadata for later use when
    building context for the LLM prompt.  This allows filtering by language
    while keeping embeddings language-specific.
    """
    texts: list[str] = []
    metadatas: list[dict] = []
    for item in entries:
        texts.append(item["source_sentence"])
        metadatas.append(
            {
                "source_lang": item["source_lang"],
                "target_lang": item["target_lang"],
                "target_sentence": item["target_sentence"],
            }
        )
    return texts, metadatas<|MERGE_RESOLUTION|>--- conflicted
+++ resolved
@@ -23,14 +23,10 @@
 
 
 def _levenshtein(a: str, b: str) -> int:
-<<<<<<< HEAD
-    """Compute Levenshtein edit distance between two strings."""
-=======
     """Compute Levenshtein edit distance."""
     if _fast_levenshtein:
         return _fast_levenshtein(a, b)
 
->>>>>>> ee229078
     if a == b:
         return 0
     if not a:
@@ -106,30 +102,6 @@
         return [e for _, e in scored[:k]]
 
     def retrieve_levenshtein(
-<<<<<<< HEAD
-        self, sentence: str, source_lang: str, target_lang: str, k: int = 2
-    ) -> List[MemoryEntry]:
-        """Retrieve entries using Levenshtein similarity."""
-        scored = []
-        for entry in self.entries:
-            if entry.source_lang == source_lang and entry.target_lang == target_lang:
-                sim = _lev_similarity(sentence.lower(), entry.source_sentence.lower())
-                scored.append((sim, entry))
-        scored.sort(key=lambda x: x[0], reverse=True)
-        return [e for _, e in scored[:k]]
-
-    def retrieve_levenshtein_with_scores(
-        self, sentence: str, source_lang: str, target_lang: str, k: int = 2
-    ) -> List[tuple[float, MemoryEntry]]:
-        """Retrieve entries using Levenshtein similarity, returning scores."""
-        scored = []
-        for entry in self.entries:
-            if entry.source_lang == source_lang and entry.target_lang == target_lang:
-                sim = _lev_similarity(sentence.lower(), entry.source_sentence.lower())
-                scored.append((sim, entry))
-        scored.sort(key=lambda x: x[0], reverse=True)
-        return scored[:k]
-=======
         self,
         sentence: str,
         source_lang: str,
@@ -165,7 +137,6 @@
         if return_scores:
             return results
         return [e for _, e in results]
->>>>>>> ee229078
 
     def translate_sentence(self, sentence: str, source_lang: str, target_lang: str) -> str:
         matches = self.retrieve(sentence, source_lang, target_lang, k=1)
